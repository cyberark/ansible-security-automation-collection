--- conflicted
+++ resolved
@@ -1,5 +1,3 @@
-<<<<<<< HEAD
-=======
 # cyberark_account
 
 Allows for adding, deleting, modifying a privileged credential within the Cyberark Vault.  The request uses the Privileged Account Security Web Services SDK.<br>
@@ -277,5 +275,4 @@
       cyberark.pas.cyberark_authentication:
         state: absent
         cyberark_session: "{{ cyberark_session }}"
-```
->>>>>>> 304efb90
+```