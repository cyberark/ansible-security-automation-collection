<<<<<<< HEAD
=======
# cyberark_user

This module allows admins to Add, Delete, and Modify CyberArk Vault Users.  The ability to modify consists of the following:

* Enable User<br>
* Disable User<br>
* Add/Remove Group<br>
* Set New Password<br>
* Force "change password at next login"<br>
* Modify User Information Fields<br>
  * Email<br>
  * First Name<br>
  * Last Name<br>
  * Expiry Date<br>
  * User Type<br>
  * Location<br>

#### Limitations
**Idempotency** - All actions taken in the playbook adhere to the Ansible idempotency guidelines _except_ for password change.  If you have the playbook set to modify a password it will "modify" the password every time the playbook is run, even if it is the same password.<br>
**Group Creation** - If the value for `group_name` does not exist in the Vault it will not create that group, the user action that was expected will fail.

#### Available Fields
    
```
options:
    username:
        description:
            - The name of the user who will be queried (for details), added, updated or deleted.
        type: str
        required: True
    state:
        description:
            - Specifies the state needed for the user present for create user, absent for delete user.
        type: str
        choices: [ absent, present ]
        default: present
    cyberark_session:
        description:
            - Dictionary set by a CyberArk authentication containing the different values to perform actions on a logged-on CyberArk session,
              please see M(cyberark_authentication) module for an example of cyberark_session.
        type: dict
        required: True
    initial_password:
        description:
            - The password that the new user will use to log on the first time.
            - This password must meet the password policy requirements.
            - This parameter is required when state is present -- Add User.
        type: str
    new_password:
        description:
            - The user updated password. Make sure that this password meets the password policy requirements.
        type: str
    email:
        description:
            - The user email address.
        type: str
    first_name:
        description:
            - The user first name.
        type: str
    last_name:
        description:
            - The user last name.
        type: str
    change_password_on_the_next_logon:
        description:
            - Whether or not the user must change their password in their next logon.
        type: bool
        default: no
    expiry_date:
        description:
            - The date and time when the user account will expire and become disabled.
        type: str
    user_type_name:
        description:
            - The type of user.
            - The parameter defaults to C(EPVUser).
        type: str
    disabled:
        description:
            - Whether or not the user will be disabled.
        type: bool
        default: no
    location:
        description:
            - The Vault Location for the user.
        type: str
    group_name:
        description:
            - The name of the group the user will be added to.
        type: str
```
## Example Playbooks

This playbook will check if username `admin` exists, if it does not, it will provision the user in the Vault, add it to the `Auditors` group and set the account to be changed at first logon.

```yaml
- name: Logon to CyberArk Vault using PAS Web Services SDK
  cyberark_authentication:
    api_base_url: https://components.cyberark.local
    use_shared_logon_authentication: yes

- name: Create user, add to Group
  cyberark_user:
    username: admin
    first_name: "Cyber"
    last_name: "Admin"
    email: "cyber.admin@ansibledev.com"
    initial_password: PA$$Word123
    user_type_name: EPVUser
    change_password_on_the_next_logon: yes
    group_name: Auditors
    state: present
    cyberark_session: '{{ cyberark_session }}'
  register: cyberarkaction

- name: Logoff from CyberArk Vault
  cyberark_authentication:
    state: absent
    cyberark_session: '{{ cyberark_session }}'
```

This playbook will identify the user and delete it from the CyberArk Vault based on the `state: absent` parameter.

```yaml
- name: Logon to CyberArk Vault using PAS Web Services SDK - use_shared_logon_authentication
  cyberark_authentication:
    api_base_url: "{{ web_services_base_url }}"
    use_shared_logon_authentication: yes

- name: Removing a CyberArk User
  cyberark_user:
    username: "ansibleuser"
    state: absent
    cyberark_session: "{{ cyberark_session }}"
  register: cyberarkaction
    
- name: Logoff from CyberArk Vault
  cyberark_authentication:
    state: absent
    cyberark_session: "{{ cyberark_session }}"
```
This playbook is an example of disabling a user based on the `disabled: true` value with that authentication using the credential set in Tower.
```yaml
- name: Logon to CyberArk Vault using PAS Web Services SDK - Not use_shared_logon_authentication
  cyberark_authentication:
    api_base_url: "{{ web_services_base_url }}"
    username: "{{ password_object.password }}"
    password: "{{ password_object.passprops.username }}"
    use_shared_logon_authentication: no
    
- name: Disabling a CyberArk User
  cyberark_user:
    username: "ansibleuser"
    disabled: true
    cyberark_session: "{{ cyberark_session }}"
  register: cyberarkaction

- name: Logoff from CyberArk Vault
  cyberark_authentication:
    state: absent
    cyberark_session: "{{ cyberark_session }}"
```
>>>>>>> 304efb90
<|MERGE_RESOLUTION|>--- conflicted
+++ resolved
@@ -1,5 +1,3 @@
-<<<<<<< HEAD
-=======
 # cyberark_user
 
 This module allows admins to Add, Delete, and Modify CyberArk Vault Users.  The ability to modify consists of the following:
@@ -162,5 +160,4 @@
   cyberark_authentication:
     state: absent
     cyberark_session: "{{ cyberark_session }}"
-```
->>>>>>> 304efb90
+```